--- conflicted
+++ resolved
@@ -15,102 +15,98 @@
     You should have received a copy of the GNU General Public License
     along with this program.  If not, see <http://www.gnu.org/licenses/>.
 */
-package mdz.ccuhistorian
-
+package mdz.ccuhistorian
+
 import java.util.logging.Logger
 import mdz.Exceptions
-import mdz.hc.itf.Manager
-import mdz.hc.persistence.Storage
-import groovy.transform.CompileStatic
-
-@CompileStatic
-class Main {
-
-<<<<<<< HEAD
-	public static String version='1.2.0beta1'
-=======
-	public static String version='1.2.0beta2'
->>>>>>> 8e31182e
-	
-	private static final Logger log=Logger.getLogger(Main.class.name)
-	private static Main main
-	
-	private final LogSystem logSystem=new LogSystem(new LogSystemConfig())
-	private final Configuration config=[]
-	private volatile boolean restart
-	private BaseSystem system
-
-	public static void main(String[] args) {
-		main=new Main()
-		main.run(args)
-	}
-	
-	private void run(String[] args) {
-		if (Exceptions.catchToLog(log) {
-			config.readCommandLine(args)
-		}) return
-		if (config.cmdLineConfig.help)
-			return
-		if (config.cmdLineConfig.logLevel!=null) {
-			logSystem.config.consoleLevel=config.cmdLineConfig.logLevel
-			logSystem.restart()
-		}
-		log.info 'CCU-Historian V'+version
-		log.info '(C)MDZ (info@ccu-historian.de)'
-		log.fine 'Command line options:'
-		config.cmdLineConfig.logDebug()
-
-		addShutdownHook {
-			logSystem.directMessage 'Shutdown hook called' 
-			stop() 
-			logSystem.directMessage 'Shutdown hook completed' 
-		}
-		
-		while (true) {
-			Exceptions.catchToLog(log) {
-				if (config.fileModified)
-					restart=true
-			}
-			if (restart) {
-				restart=false
-				stop()
-				if (Exceptions.catchToLog(log) { start() })
-					restart=true
-			}
-			log.finest 'Sleeping'
-			sleep 30000
-		}
-	}
-
-	private void start() {
-		config.readFile()
-		logSystem.config=config.logSystemConfig
-		logSystem.restart()
-		log.fine 'Log system configuration:'
-		logSystem.config.logDebug()
-
-		if (config.cmdLineConfig.recalculation ||
-			config.cmdLineConfig.clean!=null)
-			system=new MaintenanceSystem(config)
-		else if (config.cmdLineConfig.compaction ||
-			config.cmdLineConfig.scriptFileName ||
-			config.cmdLineConfig.runScriptFileName)
-			system=new OfflineMaintenanceSystem(config)
-		else
-			system=new HistorianSystem(config)
-	}
-	
-	private void stop() {
-		if (system) { 
-			system.stopScheduler()
-			system.stop()
-			system=null 
-		}
-	}
-	
-	public static shutdown() {
-		Thread.start { System.exit(0) }
-	}
-
-	public static void restart() {	main.restart=true }
+import mdz.hc.itf.Manager
+import mdz.hc.persistence.Storage
+import groovy.transform.CompileStatic
+
+@CompileStatic
+class Main {
+
+	public static String version='1.2.0beta2'
+	
+	private static final Logger log=Logger.getLogger(Main.class.name)
+	private static Main main
+	
+	private final LogSystem logSystem=new LogSystem(new LogSystemConfig())
+	private final Configuration config=[]
+	private volatile boolean restart
+	private BaseSystem system
+
+	public static void main(String[] args) {
+		main=new Main()
+		main.run(args)
+	}
+	
+	private void run(String[] args) {
+		if (Exceptions.catchToLog(log) {
+			config.readCommandLine(args)
+		}) return
+		if (config.cmdLineConfig.help)
+			return
+		if (config.cmdLineConfig.logLevel!=null) {
+			logSystem.config.consoleLevel=config.cmdLineConfig.logLevel
+			logSystem.restart()
+		}
+		log.info 'CCU-Historian V'+version
+		log.info '(C)MDZ (info@ccu-historian.de)'
+		log.fine 'Command line options:'
+		config.cmdLineConfig.logDebug()
+
+		addShutdownHook {
+			logSystem.directMessage 'Shutdown hook called' 
+			stop() 
+			logSystem.directMessage 'Shutdown hook completed' 
+		}
+		
+		while (true) {
+			Exceptions.catchToLog(log) {
+				if (config.fileModified)
+					restart=true
+			}
+			if (restart) {
+				restart=false
+				stop()
+				if (Exceptions.catchToLog(log) { start() })
+					restart=true
+			}
+			log.finest 'Sleeping'
+			sleep 30000
+		}
+	}
+
+	private void start() {
+		config.readFile()
+		logSystem.config=config.logSystemConfig
+		logSystem.restart()
+		log.fine 'Log system configuration:'
+		logSystem.config.logDebug()
+
+		if (config.cmdLineConfig.recalculation ||
+			config.cmdLineConfig.clean!=null)
+			system=new MaintenanceSystem(config)
+		else if (config.cmdLineConfig.compaction ||
+			config.cmdLineConfig.scriptFileName ||
+			config.cmdLineConfig.runScriptFileName)
+			system=new OfflineMaintenanceSystem(config)
+		else
+			system=new HistorianSystem(config)
+	}
+	
+	private void stop() {
+		if (system) { 
+			system.stopScheduler()
+			system.stop()
+			system=null 
+		}
+	}
+	
+	public static shutdown() {
+		Thread.start { System.exit(0) }
+	}
+
+	public static void restart() {	main.restart=true }
 }