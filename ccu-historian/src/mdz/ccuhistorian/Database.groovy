--- conflicted
+++ resolved
@@ -15,54 +15,54 @@
     You should have received a copy of the GNU General Public License
     along with this program.  If not, see <http://www.gnu.org/licenses/>.
 */ 
-package mdz.ccuhistorian
-
-import java.util.Date
-import java.util.List;
-import java.util.logging.Logger
+package mdz.ccuhistorian
+
+import java.util.Date
+import java.util.List;
+import java.util.logging.Logger
 import java.util.logging.Level
-import java.util.concurrent.ScheduledFuture
-import java.util.concurrent.TimeUnit
+import java.util.concurrent.ScheduledFuture
+import java.util.concurrent.TimeUnit
 import java.sql.ResultSet
 import groovy.json.JsonOutput
 import groovy.json.JsonSlurper
-import groovy.sql.Sql
+import groovy.sql.Sql
 import groovy.util.logging.Log
-import org.h2.tools.Server
-import mdz.hc.DataPoint
-import mdz.hc.DataPointIdentifier
+import org.h2.tools.Server
+import mdz.hc.DataPoint
+import mdz.hc.DataPointIdentifier
 import mdz.hc.Event
-import mdz.hc.ProcessValue
+import mdz.hc.ProcessValue
 import mdz.hc.persistence.Storage
 import mdz.hc.timeseries.TimeSeries
 import mdz.Exceptions
 import mdz.ccuhistorian.eventprocessing.Preprocessor
-
+
 @Log
-public class Database implements Storage {
-
-	DatabaseConfig config
-	Base base
-
-	private Server webServer, tcpServer, pgServer
-	private Sql db
-	private final static long TIMESERIES_COPY_INTERVAL=30l*24*60*60*1000 // 1 month
-	private String backupLast
-	private ScheduledFuture backupFuture
-
-	// Prefixes of history tables
-	private final static String TABLE_PREFIX_DOUBLE='D_' // VALUE columns is of type DOUBLE
-	private final static String TABLE_PREFIX_STRING='C_' // VALUE column is of type VARCHAR
-
+public class Database implements Storage {
+
+	DatabaseConfig config
+	Base base
+
+	private Server webServer, tcpServer, pgServer
+	private Sql db
+	private final static long TIMESERIES_COPY_INTERVAL=30l*24*60*60*1000 // 1 month
+	private String backupLast
+	private ScheduledFuture backupFuture
+
+	// Prefixes of history tables
+	private final static String TABLE_PREFIX_DOUBLE='D_' // VALUE columns is of type DOUBLE
+	private final static String TABLE_PREFIX_STRING='C_' // VALUE column is of type VARCHAR
+
 	private final static String CONFIG_DATABASE_VERSION='internal.databaseVersion'
-
-	public Database(DatabaseConfig config, Base base) {
-		this.config=config
-		this.base=base
+
+	public Database(DatabaseConfig config, Base base) {
+		this.config=config
+		this.base=base
 		config.logDebug()
 		// start database
-		Exceptions.catchToLog(log) { connect() }
-	}
+		Exceptions.catchToLog(log) { connect() }
+	}
 
 	private void connect() {
 		if (db==null) {
@@ -126,83 +126,83 @@
 				stop();	throw ex
 			}
 		}
-	}
-	protected synchronized stop() {
-		if (db) {
-			log.info 'Stopping database'
-			if (backupFuture) { backupFuture.cancel(false); backupFuture=null }
-			if (pgServer) { pgServer.stop(); pgServer=null }
-			if (tcpServer) { tcpServer.stop(); tcpServer=null }
+	}
+	protected synchronized stop() {
+		if (db) {
+			log.info 'Stopping database'
+			if (backupFuture) { backupFuture.cancel(false); backupFuture=null }
+			if (pgServer) { pgServer.stop(); pgServer=null }
+			if (tcpServer) { tcpServer.stop(); tcpServer=null }
 			if (webServer) { webServer.stop(); webServer=null }
 			db.close(); db=null
-		}
-	}
-
-	public synchronized transactional(Closure cl) {
-		cl=(Closure) cl.clone()
-		cl.delegate=this
-		db.connection.autoCommit=false
-		try {
-			cl(this)
-			db.connection.commit()
-			db.connection.autoCommit=true
-		} catch(Exception e) {
-			try {
-				db.connection.rollback()
-				db.connection.autoCommit=true
+		}
+	}
+
+	public synchronized transactional(Closure cl) {
+		cl=(Closure) cl.clone()
+		cl.delegate=this
+		db.connection.autoCommit=false
+		try {
+			cl(this)
+			db.connection.commit()
+			db.connection.autoCommit=true
+		} catch(Exception e) {
+			try {
+				db.connection.rollback()
+				db.connection.autoCommit=true
 			} catch(Exception e2) {
-				// rollback failed
-				Exceptions.logTo(log, Level.SEVERE, e2)
-			}
-			throw e;
-		}
-	}
-
-	@Override
+				// rollback failed
+				Exceptions.logTo(log, Level.SEVERE, e2)
+			}
+			throw e;
+		}
+	}
+
+	@Override
 	public synchronized Date getFirstTimestamp(DataPoint dp) {
-		connect()
-		if (!dp.historyTableName)
-			throw new Exception('Table name of data point is not set')
-		def row=db.firstRow("SELECT MIN(TS) FROM $dp.historyTableName" as String)
-		row?(Date)row[0]:null
-	}
-
-	@Override
-	public synchronized ProcessValue getLast(DataPoint dp) {
-		connect()
-		if (!dp.historyTableName)
-			throw new Exception('Table name of data point is not set')
-		def row=db.firstRow("SELECT TS, \"VALUE\", STATE FROM $dp.historyTableName WHERE TS=(SELECT MAX(TS) FROM $dp.historyTableName)" as String)
-		row?new ProcessValue((Date)row[0], row[1], (int)row[2]):null
-	}
-
+		connect()
+		if (!dp.historyTableName)
+			throw new Exception('Table name of data point is not set')
+		def row=db.firstRow("SELECT MIN(TS) FROM $dp.historyTableName" as String)
+		row?(Date)row[0]:null
+	}
+
+	@Override
+	public synchronized ProcessValue getLast(DataPoint dp) {
+		connect()
+		if (!dp.historyTableName)
+			throw new Exception('Table name of data point is not set')
+		def row=db.firstRow("SELECT TS, \"VALUE\", STATE FROM $dp.historyTableName WHERE TS=(SELECT MAX(TS) FROM $dp.historyTableName)" as String)
+		row?new ProcessValue((Date)row[0], row[1], (int)row[2]):null
+	}
+
 	/**
 	 * getTimeSeriesRaw returns raw entries from database without any interpolation, whose timestamps fulfill
 	 * the condition begin<=TS<end.
 	 */
-	@Override
-	public synchronized TimeSeries getTimeSeriesRaw(DataPoint dp, Date begin, Date end) {
-		connect()
-		log.finer "Database: Retrieving raw time series for ${dp.id}, begin: $begin, end: $end"
-		if (!dp.historyTableName)
-			throw new Exception('Table name of data point is not set')
-		TimeSeries ts=new TimeSeries(dp)
-		db.query("SELECT TS, \"VALUE\", STATE FROM $dp.historyTableName WHERE TS>=? AND TS<? ORDER BY TS" as String,
-				[(Object)begin, (Object)end]) { ResultSet rs ->
-					ts.add(rs);
-				}
-		log.finer "Database: Retrieved $ts.size points"
-		ts
-	}
-
+	@Override
+	public synchronized TimeSeries getTimeSeriesRaw(DataPoint dp, Date begin, Date end) {
+		connect()
+		log.finer "Database: Retrieving raw time series for ${dp.id}, begin: $begin, end: $end"
+		if (!dp.historyTableName)
+			throw new Exception('Table name of data point is not set')
+		TimeSeries ts=new TimeSeries(dp)
+		db.query("SELECT TS, \"VALUE\", STATE FROM $dp.historyTableName WHERE TS>=? AND TS<? ORDER BY TS" as String,
+				[(Object)begin, (Object)end]) { ResultSet rs ->
+					ts.add(rs);
+				}
+		log.finer "Database: Retrieved $ts.size points"
+		ts
+	}
+
 	/**
 	 * getTimeSeries returns entries from database with interpolated values on the boundaries (begin and end).
 	 */
-	@Override
-	public synchronized TimeSeries getTimeSeries(DataPoint dp, Date begin, Date end) {
-		connect()
-		log.finer "Database: Retrieving time series for ${dp.id}, begin: $begin, end: $end"
-		if (!dp.historyTableName) {
+	@Override
+	public synchronized TimeSeries getTimeSeries(DataPoint dp, Date begin, Date end) {
+		connect()
+		log.finer "Database: Retrieving time series for ${dp.id}, begin: $begin, end: $end"
+		if (!dp.historyTableName) {
 			throw new Exception('Table name of data point is not set')
 		}
 		if (dp.historyString) {
@@ -308,8 +308,8 @@
 				}
 			}
 		}
-		log.finer "Database: Returning $ts.size points"
-		ts
+		log.finer "Database: Returning $ts.size points"
+		ts
 	}
 
 	private ProcessValue interpolate(ProcessValue first, ProcessValue second, Date ts) {
@@ -320,305 +320,305 @@
 		double slope=(second.value-first.value)/tdiff
 		double value=(ts.time-first.timestamp.time)*slope+first.value
 		new ProcessValue(ts, value, first.state)
-	}
-
-	@Override
-	public synchronized int getCount(DataPoint dp, Date startTime, Date endTime) {
-		connect()
-		if (!dp.historyTableName)
-			throw new Exception('Table name of data point is not set')
-		if (startTime!=null) {
-			if (endTime!=null)
-				(int)db.firstRow("SELECT COUNT(*) FROM $dp.historyTableName WHERE TS>=? AND TS<?" as String, startTime, endTime)[0]
-			else
-				(int)db.firstRow("SELECT COUNT(*) FROM $dp.historyTableName WHERE TS>=?" as String, startTime)[0]
-		} else {
-			if (endTime!=null)
-				(int)db.firstRow("SELECT COUNT(*) FROM $dp.historyTableName WHERE TS<?" as String, endTime)[0]
-			else
-				(int)db.firstRow("SELECT COUNT(*) FROM $dp.historyTableName" as String)[0]
-		}
-	}
-
-	@Override
-	public synchronized List<DataPoint> getDataPoints() {
-		connect()
-		log.finer 'Database: Getting data points'
-		db.rows('SELECT * FROM DATA_POINTS ORDER BY INTERFACE, DISPLAY_NAME, ADDRESS, IDENTIFIER').collect { getRowAsDataPoint(it) }
-	}
-
-	@Override
-	public synchronized List<DataPoint> getDataPointsOfInterface(String itfName) {
-		connect()
-		db.rows(
-				"""SELECT * FROM DATA_POINTS WHERE INTERFACE=$itfName
-			ORDER BY DISPLAY_NAME, ADDRESS, IDENTIFIER"""
-				).collect { getRowAsDataPoint(it) }
-	}
-
-	@Override
-	public synchronized DataPoint getDataPoint(int idx) {
-		connect()
-		log.finer "Database: Getting data point with index $idx"
-		def row=db.firstRow("SELECT * FROM DATA_POINTS WHERE DP_ID=$idx")
-		row?getRowAsDataPoint(row):null
-	}
-
-	@Override
-	public synchronized DataPoint getDataPoint(DataPointIdentifier id) {
-		connect()
-		log.finer "Database: Getting data point with id $id"
-		def row=db.firstRow("""SELECT * FROM DATA_POINTS WHERE
-			INTERFACE=$id.interfaceId AND ADDRESS=$id.address AND IDENTIFIER=$id.identifier""")
-		row?getRowAsDataPoint(row):null
-	}
-
-	@Override
-	public synchronized void createDataPoint(DataPoint dp) throws Exception {
-		connect()
-		normalizeDataPoint(dp)
-		dp.historyTableName=getDataPointTableName(dp)
-		createDataPointTable(dp)
-		createDataPointEntry(dp)
-	}
-
-	@Override
-	public synchronized void updateDataPoint(DataPoint dp) {
-		connect()
-		normalizeDataPoint(dp)
-		if (isStringTable(dp.historyTableName)!=dp.historyString) {
-			log.fine "Database: Data point $dp.id has changed value type"
-			dp.historyTableName=getDataPointTableName(dp)
-			createDataPointTable(dp)
-		}
+	}
+
+	@Override
+	public synchronized int getCount(DataPoint dp, Date startTime, Date endTime) {
+		connect()
+		if (!dp.historyTableName)
+			throw new Exception('Table name of data point is not set')
+		if (startTime!=null) {
+			if (endTime!=null)
+				(int)db.firstRow("SELECT COUNT(*) FROM $dp.historyTableName WHERE TS>=? AND TS<?" as String, startTime, endTime)[0]
+			else
+				(int)db.firstRow("SELECT COUNT(*) FROM $dp.historyTableName WHERE TS>=?" as String, startTime)[0]
+		} else {
+			if (endTime!=null)
+				(int)db.firstRow("SELECT COUNT(*) FROM $dp.historyTableName WHERE TS<?" as String, endTime)[0]
+			else
+				(int)db.firstRow("SELECT COUNT(*) FROM $dp.historyTableName" as String)[0]
+		}
+	}
+
+	@Override
+	public synchronized List<DataPoint> getDataPoints() {
+		connect()
+		log.finer 'Database: Getting data points'
+		db.rows('SELECT * FROM DATA_POINTS ORDER BY INTERFACE, DISPLAY_NAME, ADDRESS, IDENTIFIER').collect { getRowAsDataPoint(it) }
+	}
+
+	@Override
+	public synchronized List<DataPoint> getDataPointsOfInterface(String itfName) {
+		connect()
+		db.rows(
+				"""SELECT * FROM DATA_POINTS WHERE INTERFACE=$itfName
+			ORDER BY DISPLAY_NAME, ADDRESS, IDENTIFIER"""
+				).collect { getRowAsDataPoint(it) }
+	}
+
+	@Override
+	public synchronized DataPoint getDataPoint(int idx) {
+		connect()
+		log.finer "Database: Getting data point with index $idx"
+		def row=db.firstRow("SELECT * FROM DATA_POINTS WHERE DP_ID=$idx")
+		row?getRowAsDataPoint(row):null
+	}
+
+	@Override
+	public synchronized DataPoint getDataPoint(DataPointIdentifier id) {
+		connect()
+		log.finer "Database: Getting data point with id $id"
+		def row=db.firstRow("""SELECT * FROM DATA_POINTS WHERE
+			INTERFACE=$id.interfaceId AND ADDRESS=$id.address AND IDENTIFIER=$id.identifier""")
+		row?getRowAsDataPoint(row):null
+	}
+
+	@Override
+	public synchronized void createDataPoint(DataPoint dp) throws Exception {
+		connect()
+		normalizeDataPoint(dp)
+		dp.historyTableName=getDataPointTableName(dp)
+		createDataPointTable(dp)
+		createDataPointEntry(dp)
+	}
+
+	@Override
+	public synchronized void updateDataPoint(DataPoint dp) {
+		connect()
+		normalizeDataPoint(dp)
+		if (isStringTable(dp.historyTableName)!=dp.historyString) {
+			log.fine "Database: Data point $dp.id has changed value type"
+			dp.historyTableName=getDataPointTableName(dp)
+			createDataPointTable(dp)
+		}
 		log.fine "Database: Updating data point description: $dp"
 
 		// create JSON for custom attribute
 		String custom=JsonOutput.toJson(dp.attributes.custom)
-
-		if (db.executeUpdate("""UPDATE DATA_POINTS SET
-			TABLE_NAME=$dp.historyTableName, STATE=$dp.managementFlags,
-			
-			INTERFACE=$dp.id.interfaceId, ADDRESS=$dp.id.address,
-			IDENTIFIER=$dp.id.identifier,
-	
-			PREPROC_TYPE=$dp.attributes.preprocType, PREPROC_PARAM=$dp.attributes.preprocParam,
-	
-			DISPLAY_NAME=$dp.attributes.displayName, ROOM=$dp.attributes.room, 
+
+		if (db.executeUpdate("""UPDATE DATA_POINTS SET
+			TABLE_NAME=$dp.historyTableName, STATE=$dp.managementFlags,
+			
+			INTERFACE=$dp.id.interfaceId, ADDRESS=$dp.id.address,
+			IDENTIFIER=$dp.id.identifier,
+	
+			PREPROC_TYPE=$dp.attributes.preprocType, PREPROC_PARAM=$dp.attributes.preprocParam,
+	
+			DISPLAY_NAME=$dp.attributes.displayName, ROOM=$dp.attributes.room, 
 			FUNCTION=$dp.attributes.function, COMMENT=$dp.attributes.comment,
-			CUSTOM=$custom,
-			
-			PARAM_SET=$dp.attributes.paramSet,	TAB_ORDER=$dp.attributes.tabOrder,
-			MAXIMUM=$dp.attributes.maximum, UNIT=$dp.attributes.unit,
-			MINIMUM=$dp.attributes.minimum, CONTROL=$dp.attributes.control,
-			OPERATIONS=$dp.attributes.operations, FLAGS=$dp.attributes.flags,
-			TYPE=$dp.attributes.type, DEFAULT_VALUE=$dp.attributes.defaultValue
-							
-			WHERE DP_ID=$dp.idx""")!=1)
-			throw new Exception("Update of data point ${dp.id} failed")
-	}
-
-	@Override
-	public synchronized void deleteDataPoint(DataPoint dp) {
-		connect()
-		log.fine "Database: Deleting data point ${dp.id}"
-		if (!dp.historyTableName)
-			throw new Exception('Table name of data point is not set')
-		if (dp.idx==null)
-			throw new Exception('ID of data point is not set')
-		db.execute "DROP TABLE IF EXISTS $dp.historyTableName" as String
+			CUSTOM=$custom,
+			
+			PARAM_SET=$dp.attributes.paramSet,	TAB_ORDER=$dp.attributes.tabOrder,
+			MAXIMUM=$dp.attributes.maximum, UNIT=$dp.attributes.unit,
+			MINIMUM=$dp.attributes.minimum, CONTROL=$dp.attributes.control,
+			OPERATIONS=$dp.attributes.operations, FLAGS=$dp.attributes.flags,
+			TYPE=$dp.attributes.type, DEFAULT_VALUE=$dp.attributes.defaultValue
+							
+			WHERE DP_ID=$dp.idx""")!=1)
+			throw new Exception("Update of data point ${dp.id} failed")
+	}
+
+	@Override
+	public synchronized void deleteDataPoint(DataPoint dp) {
+		connect()
+		log.fine "Database: Deleting data point ${dp.id}"
+		if (!dp.historyTableName)
+			throw new Exception('Table name of data point is not set')
+		if (dp.idx==null)
+			throw new Exception('ID of data point is not set')
+		db.execute "DROP TABLE IF EXISTS $dp.historyTableName" as String
 		// delete table of other data type also
-		dp.historyString=!dp.historyString
-		String tableName=getDataPointTableName(dp)
-		dp.historyString=!dp.historyString
-		db.execute "DROP TABLE IF EXISTS $tableName" as String
-		db.execute "DELETE FROM DATA_POINTS WHERE DP_ID=$dp.idx"
-	}
-
-	@Override
-	public synchronized int deleteTimeSeries(DataPoint dp, Date startTime, Date endTime) {
-		connect()
-		log.fine "Database: Deleting timeseries of data point ${dp.id} (start time: $startTime, end time: $endTime)"
-		if (!dp.historyTableName)
-			throw new Exception('Table name of data point is not set')
-		int affectedRows
-		if (startTime!=null) {
-			if (endTime!=null)
-				affectedRows=db.executeUpdate "DELETE FROM $dp.historyTableName WHERE TS>=? AND TS<?" as String, startTime, endTime
-			else
-				affectedRows=db.executeUpdate "DELETE FROM $dp.historyTableName WHERE TS>=?" as String, startTime
-		} else {
-			if (endTime!=null)
-				affectedRows=db.executeUpdate "DELETE FROM $dp.historyTableName WHERE TS<?" as String, endTime
-			else
-				affectedRows=db.executeUpdate "DELETE FROM $dp.historyTableName" as String
-		}
-		log.fine "$affectedRows entries deleted"
-		affectedRows
-	}
-
-	@Override
-	public synchronized int copyTimeSeries(DataPoint dstDp, DataPoint srcDp, Date startTime, Date endTime, Date newStartTime) {
-		connect()
-		log.fine "Database: Copying timeseries of data point ${srcDp.id} to data point "+
-				"${dstDp.id} (start time: $startTime, end time: $endTime, new start time: $newStartTime)"
-		if (!dstDp.historyTableName)
-			throw new Exception('Table name of destination data point is not set')
-		if (!srcDp.historyTableName)
-			throw new Exception('Table name of source data point is not set')
-		if (isStringTable(dstDp.historyTableName)!=isStringTable(srcDp.historyTableName))
-			throw new Exception('Data types does not match')
-		if (startTime==null) startTime=getFirstTimestamp(srcDp)
-		int counter=0
-		if (startTime!=null) {
-			if (endTime==null) endTime=getLast(srcDp).timestamp
-			long timeMod=0
-			if (newStartTime!=null) timeMod=newStartTime.time-startTime.time
-			while (startTime<endTime) {
-				Date tmpEndTime=(Date)startTime.clone()
-				tmpEndTime.time+=TIMESERIES_COPY_INTERVAL
-				TimeSeries timeSeries=getTimeSeriesRaw(srcDp, startTime, tmpEndTime)
-				counter+=timeSeries.size
-				timeSeries.each { ProcessValue e ->
-					e.timestamp.time+=timeMod
-					db.executeInsert "INSERT INTO $dstDp.historyTableName (TS, \"VALUE\", STATE) VALUES (?, ?, ?)" as String, [e.timestamp, e.value, e.state]
-				}
-				startTime=tmpEndTime
-			}
-		}
-		log.fine "$counter entries copied"
-		counter
-	}
-
-	@Override
-	public synchronized int replaceTimeSeries(DataPoint dstDp, Iterable<ProcessValue> srcSeries, Date startTime, Date endTime) throws Exception {
-		connect()
-		log.fine "Database: Replacing timeseries of data point ${dstDp.id} (start time: $startTime, end time: $endTime)"
-		// store all entries in temporary table
-		createTemporaryTable('REPLACE_TEMP', dstDp.historyString)
-		int counter=0
-		try {
-			srcSeries.each { ProcessValue pv ->
-				def value=TimeSeries.getNormalizedValue(pv.value)
-				db.executeInsert 'INSERT INTO REPLACE_TEMP (TS, "VALUE", STATE) VALUES (?, ?, ?)', [pv.timestamp, value, pv.state]
-				counter++
-			}
-			// delete time range
-			deleteTimeSeries(dstDp, startTime, endTime)
-			// insert all entries from the temporary table
-			db.executeInsert "INSERT INTO $dstDp.historyTableName SELECT TS, \"VALUE\", STATE FROM REPLACE_TEMP" as String
-		} finally {
-			try { db.execute "DROP TABLE IF EXISTS REPLACE_TEMP"
-			} catch (Exception e) {	/* ignore */ }
-		}
-		log.fine "$counter entries inserted"
-		counter
-	}
-
-	public void normalizeDataPoint(DataPoint dp) {
-		def a=dp.attributes
-		if (a.containsKey('minimum'))
-			a.minimum=asDoubleOrNull(a.minimum)
-		if (a.containsKey('maximum'))
-			a.maximum=asDoubleOrNull(a.maximum)
-		if (a.containsKey('defaultValue'))
-			a.defaultValue=asDoubleOrNull(a.defaultValue)
-	}
-
-	public synchronized DataPoint prepareDataPoint(DataPoint dataPoint) {
-		boolean valueIsString=dataPoint.historyString
-		// exists the data point
-		DataPoint dataPointDb=getDataPoint(new DataPointIdentifier(
-				dataPoint.id.interfaceId, dataPoint.id.address, dataPoint.id.identifier
-				))
-		if (dataPointDb) {
-			// changed the data type?
-			if (isStringTable(dataPointDb.historyTableName)!=valueIsString) {
-				// update table name
-				dataPointDb.historyTableName=getDataPointTableName(dataPointDb)
-				updateDataPoint(dataPointDb)
-				// if necessary, create a table
-				createDataPointTable(dataPointDb)
-			}
-			dataPoint=dataPointDb
-		} else {
-			// create data point and table
-			createDataPoint(dataPoint)
-		}
-		dataPoint
-	}
-
-	@Override
-	public synchronized void consume(Event e) throws Exception {
-		connect()
-		log.finer "Database: Inserting ($e.pv.timestamp, $e.pv.value, $e.pv.state) into $e.dataPoint.historyTableName"
-		if (!e.dataPoint.historyTableName)
-			throw new Exception('Table name of data point is not set')
-		def value=TimeSeries.getNormalizedValue(e.pv.value)
-		db.executeInsert "INSERT INTO $e.dataPoint.historyTableName (TS, \"VALUE\", STATE) VALUES (?, ?, ?)" as String,
+		dp.historyString=!dp.historyString
+		String tableName=getDataPointTableName(dp)
+		dp.historyString=!dp.historyString
+		db.execute "DROP TABLE IF EXISTS $tableName" as String
+		db.execute "DELETE FROM DATA_POINTS WHERE DP_ID=$dp.idx"
+	}
+
+	@Override
+	public synchronized int deleteTimeSeries(DataPoint dp, Date startTime, Date endTime) {
+		connect()
+		log.fine "Database: Deleting timeseries of data point ${dp.id} (start time: $startTime, end time: $endTime)"
+		if (!dp.historyTableName)
+			throw new Exception('Table name of data point is not set')
+		int affectedRows
+		if (startTime!=null) {
+			if (endTime!=null)
+				affectedRows=db.executeUpdate "DELETE FROM $dp.historyTableName WHERE TS>=? AND TS<?" as String, startTime, endTime
+			else
+				affectedRows=db.executeUpdate "DELETE FROM $dp.historyTableName WHERE TS>=?" as String, startTime
+		} else {
+			if (endTime!=null)
+				affectedRows=db.executeUpdate "DELETE FROM $dp.historyTableName WHERE TS<?" as String, endTime
+			else
+				affectedRows=db.executeUpdate "DELETE FROM $dp.historyTableName" as String
+		}
+		log.fine "$affectedRows entries deleted"
+		affectedRows
+	}
+
+	@Override
+	public synchronized int copyTimeSeries(DataPoint dstDp, DataPoint srcDp, Date startTime, Date endTime, Date newStartTime) {
+		connect()
+		log.fine "Database: Copying timeseries of data point ${srcDp.id} to data point "+
+				"${dstDp.id} (start time: $startTime, end time: $endTime, new start time: $newStartTime)"
+		if (!dstDp.historyTableName)
+			throw new Exception('Table name of destination data point is not set')
+		if (!srcDp.historyTableName)
+			throw new Exception('Table name of source data point is not set')
+		if (isStringTable(dstDp.historyTableName)!=isStringTable(srcDp.historyTableName))
+			throw new Exception('Data types does not match')
+		if (startTime==null) startTime=getFirstTimestamp(srcDp)
+		int counter=0
+		if (startTime!=null) {
+			if (endTime==null) endTime=getLast(srcDp).timestamp
+			long timeMod=0
+			if (newStartTime!=null) timeMod=newStartTime.time-startTime.time
+			while (startTime<endTime) {
+				Date tmpEndTime=(Date)startTime.clone()
+				tmpEndTime.time+=TIMESERIES_COPY_INTERVAL
+				TimeSeries timeSeries=getTimeSeriesRaw(srcDp, startTime, tmpEndTime)
+				counter+=timeSeries.size
+				timeSeries.each { ProcessValue e ->
+					e.timestamp.time+=timeMod
+					db.executeInsert "INSERT INTO $dstDp.historyTableName (TS, \"VALUE\", STATE) VALUES (?, ?, ?)" as String, [e.timestamp, e.value, e.state]
+				}
+				startTime=tmpEndTime
+			}
+		}
+		log.fine "$counter entries copied"
+		counter
+	}
+
+	@Override
+	public synchronized int replaceTimeSeries(DataPoint dstDp, Iterable<ProcessValue> srcSeries, Date startTime, Date endTime) throws Exception {
+		connect()
+		log.fine "Database: Replacing timeseries of data point ${dstDp.id} (start time: $startTime, end time: $endTime)"
+		// store all entries in temporary table
+		createTemporaryTable('REPLACE_TEMP', dstDp.historyString)
+		int counter=0
+		try {
+			srcSeries.each { ProcessValue pv ->
+				def value=TimeSeries.getNormalizedValue(pv.value)
+				db.executeInsert 'INSERT INTO REPLACE_TEMP (TS, "VALUE", STATE) VALUES (?, ?, ?)', [pv.timestamp, value, pv.state]
+				counter++
+			}
+			// delete time range
+			deleteTimeSeries(dstDp, startTime, endTime)
+			// insert all entries from the temporary table
+			db.executeInsert "INSERT INTO $dstDp.historyTableName SELECT TS, \"VALUE\", STATE FROM REPLACE_TEMP" as String
+		} finally {
+			try { db.execute "DROP TABLE IF EXISTS REPLACE_TEMP"
+			} catch (Exception e) {	/* ignore */ }
+		}
+		log.fine "$counter entries inserted"
+		counter
+	}
+
+	public void normalizeDataPoint(DataPoint dp) {
+		def a=dp.attributes
+		if (a.containsKey('minimum'))
+			a.minimum=asDoubleOrNull(a.minimum)
+		if (a.containsKey('maximum'))
+			a.maximum=asDoubleOrNull(a.maximum)
+		if (a.containsKey('defaultValue'))
+			a.defaultValue=asDoubleOrNull(a.defaultValue)
+	}
+
+	public synchronized DataPoint prepareDataPoint(DataPoint dataPoint) {
+		boolean valueIsString=dataPoint.historyString
+		// exists the data point
+		DataPoint dataPointDb=getDataPoint(new DataPointIdentifier(
+				dataPoint.id.interfaceId, dataPoint.id.address, dataPoint.id.identifier
+				))
+		if (dataPointDb) {
+			// changed the data type?
+			if (isStringTable(dataPointDb.historyTableName)!=valueIsString) {
+				// update table name
+				dataPointDb.historyTableName=getDataPointTableName(dataPointDb)
+				updateDataPoint(dataPointDb)
+				// if necessary, create a table
+				createDataPointTable(dataPointDb)
+			}
+			dataPoint=dataPointDb
+		} else {
+			// create data point and table
+			createDataPoint(dataPoint)
+		}
+		dataPoint
+	}
+
+	@Override
+	public synchronized void consume(Event e) throws Exception {
+		connect()
+		log.finer "Database: Inserting ($e.pv.timestamp, $e.pv.value, $e.pv.state) into $e.dataPoint.historyTableName"
+		if (!e.dataPoint.historyTableName)
+			throw new Exception('Table name of data point is not set')
+		def value=TimeSeries.getNormalizedValue(e.pv.value)
+		db.executeInsert "INSERT INTO $e.dataPoint.historyTableName (TS, \"VALUE\", STATE) VALUES (?, ?, ?)" as String,
 				[
 					e.pv.timestamp,
 					value,
 					e.pv.state
-				]
-	}
-
-	public static void compact(DatabaseConfig config) {
-		log.info 'Starting compaction of database'
-		config.logDebug()
-		String tmpFileName='temp.sql'
-		log.info "Dumping database to $tmpFileName"
-		org.h2.tools.Script.main('-url', getUrl(config), '-user', config.user, '-password', config.password,
-				'-script', tmpFileName, '-options', 'DROP')
-		log.fine 'Deleting database files'
-		org.h2.tools.DeleteDbFiles.execute(config.dir, config.name, true)
-		log.info "Restoring database from $tmpFileName"
-		org.h2.tools.RunScript.execute(getUrl(config), config.user, config.password, tmpFileName, null, false)
-		log.fine "Deleting $tmpFileName"
-		File tmpFile=[tmpFileName]
-		if (tmpFile.exists()) tmpFile.delete()
-		log.info 'Compaction of database completed'
-	}
-
-	public static void createScript(DatabaseConfig config, String fileName) {
-		log.info 'Starting dump of database'
-		config.logDebug()
+				]
+	}
+
+	public static void compact(DatabaseConfig config) {
+		log.info 'Starting compaction of database'
+		config.logDebug()
+		String tmpFileName='temp.sql'
+		log.info "Dumping database to $tmpFileName"
+		org.h2.tools.Script.main('-url', getUrl(config), '-user', config.user, '-password', config.password,
+				'-script', tmpFileName, '-options', 'DROP')
+		log.fine 'Deleting database files'
+		org.h2.tools.DeleteDbFiles.execute(config.dir, config.name, true)
+		log.info "Restoring database from $tmpFileName"
+		org.h2.tools.RunScript.execute(getUrl(config), config.user, config.password, tmpFileName, null, false)
+		log.fine "Deleting $tmpFileName"
+		File tmpFile=[tmpFileName]
+		if (tmpFile.exists()) tmpFile.delete()
+		log.info 'Compaction of database completed'
+	}
+
+	public static void createScript(DatabaseConfig config, String fileName) {
+		log.info 'Starting dump of database'
+		config.logDebug()
 		log.fine "Cleaning up database"
 		org.h2.tools.RunScript.main('-url', getUrl(config), '-user', config.user, '-password', config.password,
 			'-script', 'cleanup.sql')
-		log.fine "Dumping database to $fileName"
-		org.h2.tools.Script.main('-url', getUrl(config), '-user', config.user, '-password', config.password, 
-			'-script', fileName, '-options', 'DROP', 'SCHEMA', 'PUBLIC')
-		log.info 'Dump of database completed'
-	}
-
-	public static void runScript(DatabaseConfig config, String fileName) {
-		log.info "Running script $fileName on database"
-		config.logDebug()
-		org.h2.tools.RunScript.main('-url', getUrl(config), '-user', config.user, '-password', config.password,
-				'-script', fileName, '-options', 'FROM_1X')
-		log.info 'Script run completed'
-	}
-
-	public Date getFirstBeforeIncl(DataPoint dp, Date ts) {
-		def row=db.firstRow("""SELECT MAX(TS) FROM $dp.historyTableName WHERE TS<=?""" as String, ts)
-		row?(Date)row[0]:null
-	}
-
-	public Date getFirstAfterIncl(DataPoint dp, Date ts) {
-		def row=db.firstRow("""SELECT MIN(TS) FROM $dp.historyTableName WHERE TS>=?""" as String, ts)
-		row?(Date)row[0]:null
-	}
-
-	private static Double asDoubleOrNull(value) {
-		if (value instanceof Boolean)
-			((Boolean) value).booleanValue() ? 1.0D : 0.0D;
-		else if (value instanceof Number)
-			((Number) value).doubleValue();
-		else
-			null
-	}
-
+		log.fine "Dumping database to $fileName"
+		org.h2.tools.Script.main('-url', getUrl(config), '-user', config.user, '-password', config.password, 
+			'-script', fileName, '-options', 'DROP', 'SCHEMA', 'PUBLIC')
+		log.info 'Dump of database completed'
+	}
+
+	public static void runScript(DatabaseConfig config, String fileName) {
+		log.info "Running script $fileName on database"
+		config.logDebug()
+		org.h2.tools.RunScript.main('-url', getUrl(config), '-user', config.user, '-password', config.password,
+				'-script', fileName, '-options', 'FROM_1X')
+		log.info 'Script run completed'
+	}
+
+	public Date getFirstBeforeIncl(DataPoint dp, Date ts) {
+		def row=db.firstRow("""SELECT MAX(TS) FROM $dp.historyTableName WHERE TS<=?""" as String, ts)
+		row?(Date)row[0]:null
+	}
+
+	public Date getFirstAfterIncl(DataPoint dp, Date ts) {
+		def row=db.firstRow("""SELECT MIN(TS) FROM $dp.historyTableName WHERE TS>=?""" as String, ts)
+		row?(Date)row[0]:null
+	}
+
+	private static Double asDoubleOrNull(value) {
+		if (value instanceof Boolean)
+			((Boolean) value).booleanValue() ? 1.0D : 0.0D;
+		else if (value instanceof Number)
+			((Number) value).doubleValue();
+		else
+			null
+	}
+
 	private DataPoint getRowAsDataPoint(def row) {
 		// decode custom attribute
 		def custom
@@ -637,90 +637,90 @@
 			}
 		}
 
-		// create DataPoint
-		new DataPoint(
-				idx:row.DP_ID, historyTableName:row.TABLE_NAME,
-				managementFlags:(row.STATE?:0),
-
-				id: new DataPointIdentifier(row.INTERFACE, row.ADDRESS,	row.IDENTIFIER),
-
-				attributes: [
-					preprocType:row.PREPROC_TYPE, preprocParam:row.PREPROC_PARAM,
-
-					displayName:row.DISPLAY_NAME, room:row.ROOM,
+		// create DataPoint
+		new DataPoint(
+				idx:row.DP_ID, historyTableName:row.TABLE_NAME,
+				managementFlags:(row.STATE?:0),
+
+				id: new DataPointIdentifier(row.INTERFACE, row.ADDRESS,	row.IDENTIFIER),
+
+				attributes: [
+					preprocType:row.PREPROC_TYPE, preprocParam:row.PREPROC_PARAM,
+
+					displayName:row.DISPLAY_NAME, room:row.ROOM,
 					function:row.FUNCTION, comment:row.COMMENT,
-					custom:custom,
-
-					paramSet:row.PARAM_SET,	tabOrder:row.TAB_ORDER,
-					maximum:row.MAXIMUM, unit:row.UNIT,
-					minimum:row.MINIMUM, control:row.CONTROL,
-					operations:row.OPERATIONS, flags:row.FLAGS,
-					type:row.TYPE, defaultValue:row.DEFAULT_VALUE
-				]
-				)
-	}
-
-	private void createDataPointTable(DataPoint dp) {
-		log.fine "Database: Creating table $dp.historyTableName"
-		String valueType=dp.historyString?'VARCHAR':'DOUBLE'
-		db.execute """CREATE TABLE IF NOT EXISTS $dp.historyTableName (TS DATETIME, \"VALUE\" $valueType, STATE INT);
-			CREATE INDEX IF NOT EXISTS ${dp.historyTableName}_IDX ON $dp.historyTableName (TS)""" as String
-	}
-
-	private void createTemporaryTable(String tableName, boolean historyString) {
-		log.fine "Database: Creating temporary table $tableName"
-		String valueType=historyString?'VARCHAR':'DOUBLE'
-		db.execute """CREATE CACHED TEMP TABLE $tableName (TS DATETIME, \"VALUE\" $valueType, STATE INT);
-			CREATE INDEX ${tableName}_IDX ON $tableName (TS)""" as String
-	}
-
-	private void createDataPointEntry(DataPoint dp) {
-		normalizeDataPoint(dp)
+					custom:custom,
+
+					paramSet:row.PARAM_SET,	tabOrder:row.TAB_ORDER,
+					maximum:row.MAXIMUM, unit:row.UNIT,
+					minimum:row.MINIMUM, control:row.CONTROL,
+					operations:row.OPERATIONS, flags:row.FLAGS,
+					type:row.TYPE, defaultValue:row.DEFAULT_VALUE
+				]
+				)
+	}
+
+	private void createDataPointTable(DataPoint dp) {
+		log.fine "Database: Creating table $dp.historyTableName"
+		String valueType=dp.historyString?'VARCHAR':'DOUBLE'
+		db.execute """CREATE TABLE IF NOT EXISTS $dp.historyTableName (TS DATETIME, \"VALUE\" $valueType, STATE INT);
+			CREATE INDEX IF NOT EXISTS ${dp.historyTableName}_IDX ON $dp.historyTableName (TS)""" as String
+	}
+
+	private void createTemporaryTable(String tableName, boolean historyString) {
+		log.fine "Database: Creating temporary table $tableName"
+		String valueType=historyString?'VARCHAR':'DOUBLE'
+		db.execute """CREATE CACHED TEMP TABLE $tableName (TS DATETIME, \"VALUE\" $valueType, STATE INT);
+			CREATE INDEX ${tableName}_IDX ON $tableName (TS)""" as String
+	}
+
+	private void createDataPointEntry(DataPoint dp) {
+		normalizeDataPoint(dp)
 		log.fine "Database: Inserting into DATA_POINTS: $dp"
 
 		// create JSON for custom attribute
-		String custom=JsonOutput.toJson(dp.attributes.custom)
-
-		def keys=db.executeInsert """INSERT INTO DATA_POINTS (
-				TABLE_NAME, STATE,
-				INTERFACE, ADDRESS, IDENTIFIER,
-				PREPROC_TYPE, PREPROC_PARAM,
-				DISPLAY_NAME, ROOM, FUNCTION, COMMENT, CUSTOM,
-				PARAM_SET, TAB_ORDER, MAXIMUM, UNIT, MINIMUM, CONTROL,
-				OPERATIONS, FLAGS, TYPE, DEFAULT_VALUE
-			) VALUES (
-				$dp.historyTableName, $dp.managementFlags,
-				$dp.id.interfaceId, $dp.id.address, $dp.id.identifier,
-				$dp.attributes.preprocType, $dp.attributes.preprocParam,
+		String custom=JsonOutput.toJson(dp.attributes.custom)
+
+		def keys=db.executeInsert """INSERT INTO DATA_POINTS (
+				TABLE_NAME, STATE,
+				INTERFACE, ADDRESS, IDENTIFIER,
+				PREPROC_TYPE, PREPROC_PARAM,
+				DISPLAY_NAME, ROOM, FUNCTION, COMMENT, CUSTOM,
+				PARAM_SET, TAB_ORDER, MAXIMUM, UNIT, MINIMUM, CONTROL,
+				OPERATIONS, FLAGS, TYPE, DEFAULT_VALUE
+			) VALUES (
+				$dp.historyTableName, $dp.managementFlags,
+				$dp.id.interfaceId, $dp.id.address, $dp.id.identifier,
+				$dp.attributes.preprocType, $dp.attributes.preprocParam,
 				$dp.attributes.displayName, $dp.attributes.room,
 				$dp.attributes.function, $dp.attributes.comment,
-				$custom,
-				$dp.attributes.paramSet, $dp.attributes.tabOrder, 
-				$dp.attributes.maximum, $dp.attributes.unit, $dp.attributes.minimum, 
-				$dp.attributes.control,	$dp.attributes.operations, 
-				$dp.attributes.flags, $dp.attributes.type, 
-				$dp.attributes.defaultValue
+				$custom,
+				$dp.attributes.paramSet, $dp.attributes.tabOrder, 
+				$dp.attributes.maximum, $dp.attributes.unit, $dp.attributes.minimum, 
+				$dp.attributes.control,	$dp.attributes.operations, 
+				$dp.attributes.flags, $dp.attributes.type, 
+				$dp.attributes.defaultValue
 			)"""
 		dp.idx=keys[0][0]
-	}
-
-	private static String getUrl(DatabaseConfig config) {
+	}
+
+	private static String getUrl(DatabaseConfig config) {
 		if (!config.dir.isEmpty() && !config.dir.endsWith('/')) config.dir+='/'
 		// DB_CLOSE_ON_EXIT=FALSE: the database is explicitly closed.
 		// BUILTIN_ALIAS_OVERRIDE=TRUE: no error, if overriding aliases.
 		// MODE=PostgreSQL: PostgreSQL emulation.
-		"jdbc:h2:file:$config.dir$config.name;MODE=PostgreSQL;DB_CLOSE_ON_EXIT=FALSE;BUILTIN_ALIAS_OVERRIDE=TRUE"
-	}
-
-	private static String getDataPointTableName(DataPoint dp) {
-		String tableName=dp.historyString?TABLE_PREFIX_STRING:TABLE_PREFIX_DOUBLE
-		tableName+="${dp.id.interfaceId}_${dp.id.address}_${dp.id.identifier}"
-		tableName.toUpperCase().replaceAll(/[^A-Z0-9_]/, '_')
-	}
-
-	private static boolean isStringTable(String tableName) {
-		tableName.startsWith(TABLE_PREFIX_STRING)
-	}
+		"jdbc:h2:file:$config.dir$config.name;MODE=PostgreSQL;DB_CLOSE_ON_EXIT=FALSE;BUILTIN_ALIAS_OVERRIDE=TRUE"
+	}
+
+	private static String getDataPointTableName(DataPoint dp) {
+		String tableName=dp.historyString?TABLE_PREFIX_STRING:TABLE_PREFIX_DOUBLE
+		tableName+="${dp.id.interfaceId}_${dp.id.address}_${dp.id.identifier}"
+		tableName.toUpperCase().replaceAll(/[^A-Z0-9_]/, '_')
+	}
+
+	private static boolean isStringTable(String tableName) {
+		tableName.startsWith(TABLE_PREFIX_STRING)
+	}
 
 	public static String formatTimestamp(String pattern, Date timestamp) {
 		Calendar cal=Calendar.instance
@@ -736,46 +736,41 @@
 			}
 		})
 	}
-
-	private synchronized void checkBackupTime() {
-		if (!backupFuture) return
-			Exceptions.catchToLog(log) {
-				log.finest "Checking backup time"
-				String nextBackup=formatTimestamp(config.backup, new Date())
-				if (backupLast!=nextBackup)
-					createBackup nextBackup
-				backupLast=nextBackup
-			}
-	}
-
+
+	private synchronized void checkBackupTime() {
+		if (!backupFuture) return
+			Exceptions.catchToLog(log) {
+				log.finest "Checking backup time"
+				String nextBackup=formatTimestamp(config.backup, new Date())
+				if (backupLast!=nextBackup)
+					createBackup nextBackup
+				backupLast=nextBackup
+			}
+	}
+
 	private synchronized void createBackup(String fileName) {
-		connect()
-		log.info "Creating backup of database to file $fileName"
-		long start=System.currentTimeMillis()
-		switch (fileName) {
-			case ~/(?i).*\.zip/:
-				db.execute "SCRIPT DROP TO $fileName COMPRESSION ZIP"
-				break
-			case ~/(?i).*\.gz/:
-				db.execute "SCRIPT DROP TO $fileName COMPRESSION GZIP"
-				break
-			default:
-				db.execute "SCRIPT DROP TO $fileName"
-		}
-		log.fine "Backup created in ${(System.currentTimeMillis()-start)/1000} seconds"
-	}
-
-	private void prepareDatabase() {
-		log.fine 'Preparing database'
+		connect()
+		log.info "Creating backup of database to file $fileName"
+		long start=System.currentTimeMillis()
+		switch (fileName) {
+			case ~/(?i).*\.zip/:
+				db.execute "SCRIPT DROP TO $fileName COMPRESSION ZIP"
+				break
+			case ~/(?i).*\.gz/:
+				db.execute "SCRIPT DROP TO $fileName COMPRESSION GZIP"
+				break
+			default:
+				db.execute "SCRIPT DROP TO $fileName"
+		}
+		log.fine "Backup created in ${(System.currentTimeMillis()-start)/1000} seconds"
+	}
+
+	private void prepareDatabase() {
+		log.fine 'Preparing database'
 
 		// create configuration table
-<<<<<<< HEAD
-		db.execute 'CREATE TABLE IF NOT EXISTS CONFIG (NAME VARCHAR(128) NOT NULL, "VALUE" CLOB(1M))'
-
-=======
 		db.execute 'CREATE TABLE IF NOT EXISTS CONFIG (NAME VARCHAR(128) NOT NULL, "VALUE" VARCHAR(65536))'
 		
->>>>>>> a18f0feb
 		// check database version
 		if (getConfig(CONFIG_DATABASE_VERSION)==null) {
 
@@ -810,27 +805,8 @@
 
 		} else {
 			// migrate database
-<<<<<<< HEAD
-			// config values up to 1M
-			migrateTo(4, '''ALTER TABLE CONFIG ALTER COLUMN "VALUE" CLOB(1M)''')
-=======
-			
-			// initialize continuous flag for existing data points
-			migrateTo(1, '''UPDATE DATA_POINTS SET STATE=BITOR(STATE, 0x80) WHERE IDENTIFIER IN (
-			'ACTUAL_HUMIDITY', 'ACTUAL_TEMPERATURE', 'AIR_PRESSURE', 'BRIGHTNESS',
-			'CURRENT', 'ENERGY_COUNTER', 'FREQUENCY', 'HUMIDITY', 'ILLUMINATION',
-			'LUX', 'POWER', 'RAIN_COUNTER', 'SUNSHINEDURATION', 'TEMPERATURE',
-			'VOLTAGE', 'WIND_SPEED')''')
-			
-			// add attribute 'custom'
-			migrateTo(2, '''ALTER TABLE DATA_POINTS ADD IF NOT EXISTS CUSTOM VARCHAR DEFAULT '{}' AFTER COMMENT''')
-			
-			// replace invalid values for attribute 'custom'
-			migrateTo(3, '''UPDATE DATA_POINTS SET CUSTOM='{}' WHERE CUSTOM='null' OR CUSTOM IS NULL''')
-			
-			// config values up to 1M
+			// config values up to 64K
 			migrateTo(4, '''ALTER TABLE CONFIG ALTER COLUMN "VALUE" VARCHAR(65536)''')
->>>>>>> a18f0feb
 		}
 	}
 
@@ -858,4 +834,4 @@
 			setConfig(CONFIG_DATABASE_VERSION, toVersion.toString())
 		}
 	}
-}
+}